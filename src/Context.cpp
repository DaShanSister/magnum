--- conflicted
+++ resolved
@@ -362,15 +362,9 @@
         /* Don't crash when glGetString() returns nullptr */
         const char* e = reinterpret_cast<const char*>(glGetString(GL_EXTENSIONS));
         if(e) {
-<<<<<<< HEAD
-            std::vector<std::string> extensions = Corrade::Utility::String::split(e, ' ');
+            std::vector<std::string> extensions = Utility::String::split(e, ' ');
             for(auto it = extensions.begin(); it != extensions.end(); ++it) {
                 auto found = futureExtensions.find(*it);
-=======
-            std::vector<std::string> extensions = Utility::String::split(e, ' ');
-            for(const std::string& extension: extensions) {
-                auto found = futureExtensions.find(extension);
->>>>>>> b9a72bd3
                 if(found != futureExtensions.end()) {
                     _supportedExtensions.push_back(found->second);
                     extensionStatus.set(found->second._index);
