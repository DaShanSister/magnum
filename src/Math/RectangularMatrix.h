--- conflicted
+++ resolved
@@ -114,16 +114,12 @@
          *
          * @todo Creating matrix from arbitrary combination of matrices with n rows
          */
-<<<<<<< HEAD
         #ifndef CORRADE_GCC45_COMPATIBILITY
-        template<class ...U> inline constexpr /*implicit*/ RectangularMatrix(const Vector<rows, T>& first, const U&... next): _data{first, next...} {
-        #else
-        template<class ...U> inline /*implicit*/ RectangularMatrix(const Vector<rows, T>& first, const U&... next): _data() {
+        template<class ...U> constexpr /*implicit*/ RectangularMatrix(const Vector<rows, T>& first, const U&... next): _data{first, next...} {
+        #else
+        template<class ...U> /*implicit*/ RectangularMatrix(const Vector<rows, T>& first, const U&... next): _data() {
             constructInternal({first, next...});
         #endif
-=======
-        template<class ...U> constexpr /*implicit*/ RectangularMatrix(const Vector<rows, T>& first, const U&... next): _data{first, next...} {
->>>>>>> b9a72bd3
             static_assert(sizeof...(next)+1 == cols, "Improper number of arguments passed to RectangularMatrix constructor");
         }
 
@@ -386,25 +382,21 @@
 
     private:
         /* Implementation for RectangularMatrix<cols, rows, T>::RectangularMatrix(const RectangularMatrix<cols, rows, U>&) */
-<<<<<<< HEAD
         #ifndef CORRADE_GCC45_COMPATIBILITY
-        template<class U, std::size_t ...sequence> inline constexpr explicit RectangularMatrix(Implementation::Sequence<sequence...>, const RectangularMatrix<cols, rows, U>& matrix): _data{Vector<rows, T>(matrix[sequence])...} {}
-        #else
-        template<class U, std::size_t ...sequence> inline explicit RectangularMatrix(Implementation::Sequence<sequence...>, const RectangularMatrix<cols, rows, U>& matrix): _data() {
+        template<class U, std::size_t ...sequence> constexpr explicit RectangularMatrix(Implementation::Sequence<sequence...>, const RectangularMatrix<cols, rows, U>& matrix): _data{Vector<rows, T>(matrix[sequence])...} {}
+        #else
+        template<class U, std::size_t ...sequence> explicit RectangularMatrix(Implementation::Sequence<sequence...>, const RectangularMatrix<cols, rows, U>& matrix): _data() {
             constructInternal({Vector<rows, T>(matrix[sequence])...});
         }
         #endif
 
         #ifdef CORRADE_GCC45_COMPATIBILITY
         /* GCC < 4.6 workaround for "error: bad array initializer" */
-        inline void constructInternal(std::initializer_list<Vector<rows, T>> data) {
+        void constructInternal(std::initializer_list<Vector<rows, T>> data) {
             for(std::size_t i = 0; i != data.size(); ++i)
                 _data[i] = *(data.begin() + i);
         }
         #endif
-=======
-        template<class U, std::size_t ...sequence> constexpr explicit RectangularMatrix(Implementation::Sequence<sequence...>, const RectangularMatrix<cols, rows, U>& matrix): _data{Vector<rows, T>(matrix[sequence])...} {}
->>>>>>> b9a72bd3
 
         Vector<rows, T> _data[cols];
 };
