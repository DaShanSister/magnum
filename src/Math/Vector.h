#ifndef Magnum_Math_Vector_h
#define Magnum_Math_Vector_h
/*
    This file is part of Magnum.

    Copyright © 2010, 2011, 2012, 2013 Vladimír Vondruš <mosra@centrum.cz>

    Permission is hereby granted, free of charge, to any person obtaining a
    copy of this software and associated documentation files (the "Software"),
    to deal in the Software without restriction, including without limitation
    the rights to use, copy, modify, merge, publish, distribute, sublicense,
    and/or sell copies of the Software, and to permit persons to whom the
    Software is furnished to do so, subject to the following conditions:

    The above copyright notice and this permission notice shall be included
    in all copies or substantial portions of the Software.

    THE SOFTWARE IS PROVIDED "AS IS", WITHOUT WARRANTY OF ANY KIND, EXPRESS OR
    IMPLIED, INCLUDING BUT NOT LIMITED TO THE WARRANTIES OF MERCHANTABILITY,
    FITNESS FOR A PARTICULAR PURPOSE AND NONINFRINGEMENT. IN NO EVENT SHALL
    THE AUTHORS OR COPYRIGHT HOLDERS BE LIABLE FOR ANY CLAIM, DAMAGES OR OTHER
    LIABILITY, WHETHER IN AN ACTION OF CONTRACT, TORT OR OTHERWISE, ARISING
    FROM, OUT OF OR IN CONNECTION WITH THE SOFTWARE OR THE USE OR OTHER
    DEALINGS IN THE SOFTWARE.
*/

/** @file
 * @brief Class Magnum::Math::Vector
 */

#include <cmath>
#include <limits>
#include <Utility/Assert.h>
#include <Utility/Debug.h>
#include <Utility/ConfigurationValue.h>

#include "Math/Angle.h"
#include "Math/BoolVector.h"
#include "Math/TypeTraits.h"

#include "magnumVisibility.h"

namespace Magnum { namespace Math {

namespace Implementation {
    template<std::size_t, class, class> struct VectorConverter;
}

/**
@brief %Vector
@tparam size    %Vector size
@tparam T       Underlying data type

See @ref matrix-vector for brief introduction.
@configurationvalueref{Magnum::Math::Vector}
*/
template<std::size_t size, class T> class Vector {
    static_assert(size != 0, "Vector cannot have zero elements");

    template<std::size_t, class> friend class Vector;

    public:
        typedef T Type;                         /**< @brief Underlying data type */
        const static std::size_t Size = size;   /**< @brief %Vector size */

        /**
         * @brief %Vector from array
         * @return Reference to the data as if it was Vector, thus doesn't
         *      perform any copying.
         *
         * @attention Use with caution, the function doesn't check whether the
         *      array is long enough.
         */
        constexpr static Vector<size, T>& from(T* data) {
            return *reinterpret_cast<Vector<size, T>*>(data);
        }
        /** @overload */
        constexpr static const Vector<size, T>& from(const T* data) {
            return *reinterpret_cast<const Vector<size, T>*>(data);
        }

        /**
         * @brief Dot product
         *
         * Returns `0` if two vectors are orthogonal, `1` if two *normalized*
         * vectors are parallel and `-1` if two *normalized* vectors are
         * antiparallel. @f[
         *      \boldsymbol a \cdot \boldsymbol b = \sum_{i=0}^{n-1} \boldsymbol a_i \boldsymbol b_i
         * @f]
         * @see dot() const, operator-(), Vector2::perpendicular()
         */
        static T dot(const Vector<size, T>& a, const Vector<size, T>& b) {
            return (a*b).sum();
        }

        /**
         * @brief Angle between normalized vectors
         *
         * Expects that both vectors are normalized. @f[
         *      \theta = acos \left( \frac{\boldsymbol a \cdot \boldsymbol b}{|\boldsymbol a| |\boldsymbol b|} \right) = acos (\boldsymbol a \cdot \boldsymbol b)
         * @f]
         * @see isNormalized(), Quaternion::angle(), Complex::angle()
         */
        static Rad<T> angle(const Vector<size, T>& normalizedA, const Vector<size, T>& normalizedB);

        /**
         * @brief Default constructor
         *
         * @f[
         *      \boldsymbol v = \boldsymbol 0
         * @f]
         */
        constexpr /*implicit*/ Vector(): _data() {}

        /** @todo Creating Vector from combination of vector and scalar types */

        /**
         * @brief Construct vector from values
         * @param first First value
         * @param next  Next values
         */
        #ifdef DOXYGEN_GENERATING_OUTPUT
        template<class ...U> constexpr /*implicit*/ Vector(T first, U... next);
        #else
        template<class ...U, class V = typename std::enable_if<sizeof...(U)+1 == size, T>::type> constexpr /*implicit*/ Vector(T first, U... next):
            #ifndef CORRADE_MSVC2013_COMPATIBILITY
            _data{first, next...} {}
            #else
            _data({first, next...}) {}
            #endif
        #endif

        /** @brief Construct vector with one value for all fields */
        #ifdef DOXYGEN_GENERATING_OUTPUT
        constexpr explicit Vector(T value);
        #else
        #ifndef CORRADE_GCC46_COMPATIBILITY
        template<class U, class V = typename std::enable_if<std::is_same<T, U>::value && size != 1, T>::type> constexpr explicit Vector(U value): Vector(typename Implementation::GenerateSequence<size>::Type(), value) {}
        #else
        template<class U, class V = typename std::enable_if<std::is_same<T, U>::value && size != 1, T>::type> explicit Vector(U value) {
            *this = Vector(typename Implementation::GenerateSequence<size>::Type(), value);
        }
        #endif
        #endif

        /**
         * @brief Construct vector from another of different type
         *
         * Performs only default casting on the values, no rounding or
         * anything else. Example usage:
         * @code
         * Vector<4, Float> floatingPoint(1.3f, 2.7f, -15.0f, 7.0f);
         * Vector<4, Byte> integral(floatingPoint);
         * // integral == {1, 2, -15, 7}
         * @endcode
         */
        #ifndef CORRADE_GCC46_COMPATIBILITY
        template<class U> constexpr explicit Vector(const Vector<size, U>& other): Vector(typename Implementation::GenerateSequence<size>::Type(), other) {}
        #else
        template<class U> explicit Vector(const Vector<size, U>& other) {
            *this = Vector(typename Implementation::GenerateSequence<size>::Type(), other);
        }
        #endif

        /** @brief Construct vector from external representation */
        #ifndef CORRADE_GCC46_COMPATIBILITY
        template<class U, class V = decltype(Implementation::VectorConverter<size, T, U>::from(std::declval<U>()))> constexpr explicit Vector(const U& other): Vector(Implementation::VectorConverter<size, T, U>::from(other)) {}
        #else
        #ifndef CORRADE_GCC44_COMPATIBILITY
        template<class U, class V = decltype(Implementation::VectorConverter<size, T, U>::from(std::declval<U>()))> explicit Vector(const U& other)
        #else
        template<class U, class V = decltype(Implementation::VectorConverter<size, T, U>::from(*static_cast<const U*>(nullptr)))> explicit Vector(const U& other)
        #endif
        {
            *this = Implementation::VectorConverter<size, T, U>::from(other);
        }
        #endif

        /** @brief Copy constructor */
        constexpr Vector(const Vector<size, T>&) = default;

        /** @brief Assignment operator */
        Vector<size, T>& operator=(const Vector<size, T>&) = default;

        /** @brief Convert vector to external representation */
        #ifndef CORRADE_GCC44_COMPATIBILITY
        template<class U, class V = decltype(Implementation::VectorConverter<size, T, U>::to(std::declval<Vector<size, T>>()))> constexpr explicit operator U() const
        #else
        template<class U, class V = decltype(Implementation::VectorConverter<size, T, U>::to(*static_cast<const Vector<size, T>*>(nullptr)))> constexpr operator U() const
        #endif
        {
            /** @bug Why this is not constexpr under GCC 4.6? */
            return Implementation::VectorConverter<size, T, U>::to(*this);
        }

        /**
         * @brief Raw data
         * @return One-dimensional array of `size` length.
         *
         * @see operator[]()
         */
        T* data()
        #if !defined(CORRADE_GCC47_COMPATIBILITY) && !defined(CORRADE_MSVC2013_COMPATIBILITY)
        &
        #endif
        #ifndef CORRADE_MSVC2013_COMPATIBILITY
        { return _data; }
        #else
        { return _data.data(); }
        #endif

        /** @overload */
        constexpr const T* data()
        #if !defined(CORRADE_GCC47_COMPATIBILITY) && !defined(CORRADE_MSVC2013_COMPATIBILITY)
        const &
        #else
        const
        #endif
        #ifndef CORRADE_MSVC2013_COMPATIBILITY
        { return _data; }
        #else
        { return _data.data(); }
        #endif

        /**
         * @brief Value at given position
         *
         * @see data()
         */
        T& operator[](std::size_t pos) { return _data[pos]; }
        constexpr T operator[](std::size_t pos) const { return _data[pos]; } /**< @overload */

        /** @brief Equality comparison */
        bool operator==(const Vector<size, T>& other) const {
            for(std::size_t i = 0; i != size; ++i)
                if(!TypeTraits<T>::equals(_data[i], other._data[i])) return false;

            return true;
        }

        /** @brief Non-equality comparison */
        bool operator!=(const Vector<size, T>& other) const {
            return !operator==(other);
        }

        /** @brief Component-wise less than */
        BoolVector<size> operator<(const Vector<size, T>& other) const;

        /** @brief Component-wise less than or equal */
        BoolVector<size> operator<=(const Vector<size, T>& other) const;

        /** @brief Component-wise greater than or equal */
        BoolVector<size> operator>=(const Vector<size, T>& other) const;

        /** @brief Component-wise greater than */
        BoolVector<size> operator>(const Vector<size, T>& other) const;

        /**
         * @brief Whether the vector is zero
         *
         * @f[
         *      |\boldsymbol a \cdot \boldsymbol a - 0| < \epsilon^2 \cong \epsilon
         * @f]
         * @see dot(), normalized()
         */
        bool isZero() const {
            return Implementation::isZeroSquared(dot());
        }

        /**
         * @brief Whether the vector is normalized
         *
         * The vector is normalized if it has unit length: @f[
         *      |\boldsymbol a \cdot \boldsymbol a - 1| < 2 \epsilon + \epsilon^2 \cong 2 \epsilon
         * @f]
         * @see dot(), normalized()
         */
        bool isNormalized() const {
            return Implementation::isNormalizedSquared(dot());
        }

        /**
         * @brief Negated vector
         *
         * @f[
         *      \boldsymbol b_i = -\boldsymbol a_i
         * @f]
         * @see Vector2::perpendicular()
         */
        Vector<size, T> operator-() const;

        /**
         * @brief Add and assign vector
         *
         * The computation is done in-place. @f[
         *      \boldsymbol a_i = \boldsymbol a_i + \boldsymbol b_i
         * @f]
         */
        Vector<size, T>& operator+=(const Vector<size, T>& other) {
            for(std::size_t i = 0; i != size; ++i)
                _data[i] += other._data[i];

            return *this;
        }

        /**
         * @brief Add vector
         *
         * @see operator+=(), sum()
         */
        Vector<size, T> operator+(const Vector<size, T>& other) const {
            return Vector<size, T>(*this) += other;
        }

        /**
         * @brief Subtract and assign vector
         *
         * The computation is done in-place. @f[
         *      \boldsymbol a_i = \boldsymbol a_i - \boldsymbol b_i
         * @f]
         */
        Vector<size, T>& operator-=(const Vector<size, T>& other) {
            for(std::size_t i = 0; i != size; ++i)
                _data[i] -= other._data[i];

            return *this;
        }

        /**
         * @brief Subtract vector
         *
         * @see operator-=()
         */
        Vector<size, T> operator-(const Vector<size, T>& other) const {
            return Vector<size, T>(*this) -= other;
        }

        /**
         * @brief Multiply vector with number and assign
         *
         * The computation is done in-place. @f[
         *      \boldsymbol a_i = b \boldsymbol a_i
         * @f]
         * @see operator*=(const Vector<size, T>&),
         *      operator*=(Vector<size, Integral>&, FloatingPoint)
         */
        Vector<size, T>& operator*=(T number) {
            for(std::size_t i = 0; i != size; ++i)
                _data[i] *= number;

            return *this;
        }

        /**
         * @brief Multiply vector with number
         *
         * @see operator*(const Vector<size, T>&) const,
         *      operator*=(T), operator*(T, const Vector<size, T>&),
         *      operator*(const Vector<size, Integral>&, FloatingPoint)
         */
        Vector<size, T> operator*(T number) const {
            return Vector<size, T>(*this) *= number;
        }

        /**
         * @brief Divide vector with number and assign
         *
         * The computation is done in-place. @f[
         *      \boldsymbol a_i = \frac{\boldsymbol a_i} b
         * @f]
         * @see operator/=(const Vector<size, T>&),
         *      operator/=(Vector<size, Integral>&, FloatingPoint)
         */
        Vector<size, T>& operator/=(T number) {
            for(std::size_t i = 0; i != size; ++i)
                _data[i] /= number;

            return *this;
        }

        /**
         * @brief Divide vector with number
         *
         * @see operator/(const Vector<size, T>&) const,
         *      operator/=(T), operator/(T, const Vector<size, T>&),
         *      operator/(const Vector<size, Integral>&, FloatingPoint)
         */
        Vector<size, T> operator/(T number) const {
            return Vector<size, T>(*this) /= number;
        }

        /**
         * @brief Multiply vector component-wise and assign
         *
         * The computation is done in-place. @f[
         *      \boldsymbol a_i = \boldsymbol a_i \boldsymbol b_i
         * @f]
         * @see operator*=(T),
         *      operator*=(Vector<size, Integral>&, const Vector<size, FloatingPoint>&)
         */
        Vector<size, T>& operator*=(const Vector<size, T>& other) {
            for(std::size_t i = 0; i != size; ++i)
                _data[i] *= other._data[i];

            return *this;
        }

        /**
         * @brief Multiply vector component-wise
         *
         * @see operator*(T) const, operator*=(const Vector<size, T>&),
         *      operator*(const Vector<size, Integral>&, const Vector<size, FloatingPoint>&)
         */
        Vector<size, T> operator*(const Vector<size, T>& other) const {
            return Vector<size, T>(*this) *= other;
        }

        /**
         * @brief Divide vector component-wise and assign
         *
         * The computation is done in-place. @f[
         *      \boldsymbol a_i = \frac{\boldsymbol a_i}{\boldsymbol b_i}
         * @f]
         * @see operator/=(T),
         *      operator/=(Vector<size, Integral>&, const Vector<size, FloatingPoint>&)
         */
        Vector<size, T>& operator/=(const Vector<size, T>& other) {
            for(std::size_t i = 0; i != size; ++i)
                _data[i] /= other._data[i];

            return *this;
        }

        /**
         * @brief Divide vector component-wise
         *
         * @see operator/(T) const, operator/=(const Vector<size, T>&),
         *      operator/(const Vector<size, Integral>&, const Vector<size, FloatingPoint>&)
         */
        Vector<size, T> operator/(const Vector<size, T>& other) const {
            return Vector<size, T>(*this) /= other;
        }

        /**
         * @brief Dot product of the vector
         *
         * Should be used instead of length() for comparing vector length with
         * other values, because it doesn't compute the square root. @f[
         *      \boldsymbol a \cdot \boldsymbol a = \sum_{i=0}^{n-1} \boldsymbol a_i^2
         * @f]
         * @see dot(const Vector<size, T>&, const Vector<size, T>&), isNormalized()
         */
        T dot() const { return dot(*this, *this); }

        /**
         * @brief %Vector length
         *
         * See also dot() const which is faster for comparing length with other
         * values. @f[
         *      |\boldsymbol a| = \sqrt{\boldsymbol a \cdot \boldsymbol a}
         * @f]
         * @see lengthInverted(), Math::sqrt(), normalized(), resized()
         * @todo something like std::hypot() for possibly better precision?
         */
        T length() const { return std::sqrt(dot()); }

        /**
         * @brief Inverse vector length
         *
         * @f[
         *      \frac{1}{|\boldsymbol a|} = \frac{1}{\sqrt{\boldsymbol a \cdot \boldsymbol a}}
         * @f]
         * @see length(), Math::sqrtInverted(), normalized(), resized()
         */
        T lengthInverted() const { return T(1)/length(); }

        /**
         * @brief Normalized vector (of unit length)
         *
         * @see isNormalized(), lengthInverted(), resized()
         */
        Vector<size, T> normalized() const { return *this*lengthInverted(); }

        /**
         * @brief Resized vector
         *
         * Convenience equivalent to the following code. Due to operation order
         * this function is faster than the obvious way of sizing normalized()
         * vector.
         * @code
         * vec*(vec.lengthInverted()*length) // the brackets are important
         * @endcode
         * @see normalized()
         */
        Vector<size, T> resized(T length) const {
            return *this*(lengthInverted()*length);
        }

        /**
         * @brief %Vector projected onto line
         *
         * Returns vector projected onto @p line. @f[
         *      \boldsymbol a_1 = \frac{\boldsymbol a \cdot \boldsymbol b}{\boldsymbol b \cdot \boldsymbol b} \boldsymbol b
         * @f]
         * @see dot(), projectedOntoNormalized()
         */
        Vector<size, T> projected(const Vector<size, T>& line) const {
            return line*dot(*this, line)/line.dot();
        }

        /**
         * @brief %Vector projected onto normalized line
         *
         * Slightly faster alternative to projected(), expects @p line to be
         * normalized. @f[
         *      \boldsymbol a_1 = \frac{\boldsymbol a \cdot \boldsymbol b}{\boldsymbol b \cdot \boldsymbol b} \boldsymbol b =
         *          (\boldsymbol a \cdot \boldsymbol b) \boldsymbol b
         * @f]
         * @see dot()
         */
        Vector<size, T> projectedOntoNormalized(const Vector<size, T>& line) const;

        /**
         * @brief Sum of values in the vector
         *
         * @see operator+()
         */
        T sum() const;

        /**
         * @brief Product of values in the vector
         *
         * @see operator*(const Vector<size, T>&) const
         */
        T product() const;

        /**
         * @brief Minimal value in the vector
         *
         * @see @ref Math::min(), @ref Vector2::minmax()
         */
        T min() const;

        /**
         * @brief Maximal value in the vector
         *
         * @see @ref Math::max(), @ref Vector2::minmax()
         */
        T max() const;

    private:
        /* Implementation for Vector<size, T>::Vector(const Vector<size, U>&) */
<<<<<<< HEAD
        template<class U, std::size_t ...sequence> constexpr explicit Vector(Implementation::Sequence<sequence...>, const Vector<sizeof...(sequence), U>& vector):
            #ifndef CORRADE_MSVC2013_COMPATIBILITY
            _data{T(vector._data[sequence])...} {}
            #else
            _data({T(vector._data[sequence])...}) {}
            #endif
=======
        template<class U, std::size_t ...sequence> constexpr explicit Vector(Implementation::Sequence<sequence...>, const Vector<size, U>& vector): _data{T(vector._data[sequence])...} {}
>>>>>>> 25c8c87c

        /* Implementation for Vector<size, T>::Vector(U) */
        template<std::size_t ...sequence> constexpr explicit Vector(Implementation::Sequence<sequence...>, T value):
            #ifndef CORRADE_MSVC2013_COMPATIBILITY
            _data{Implementation::repeat(value, sequence)...} {}
            #else
            _data({Implementation::repeat(value, sequence)...}) {}
            #endif

        #ifndef CORRADE_MSVC2013_COMPATIBILITY
        T _data[size];
        #else
        std::array<T, size> _data;
        #endif
};

/** @relates Vector
@brief Multiply number with vector

Same as Vector::operator*(T) const.
*/
template<std::size_t size, class T> inline Vector<size, T> operator*(
    #ifdef DOXYGEN_GENERATING_OUTPUT
    T
    #else
    typename std::common_type<T>::type
    #endif
    number, const Vector<size, T>& vector)
{
    return vector*number;
}

/** @relates Vector
@brief Divide vector with number and invert

@f[
    \boldsymbol c_i = \frac b {\boldsymbol a_i}
@f]
@see Vector::operator/(T) const
*/
template<std::size_t size, class T> inline Vector<size, T> operator/(
    #ifdef DOXYGEN_GENERATING_OUTPUT
    T
    #else
    typename std::common_type<T>::type
    #endif
    number, const Vector<size, T>& vector)
{
    Vector<size, T> out;

    for(std::size_t i = 0; i != size; ++i)
        out[i] = number/vector[i];

    return out;
}

/** @relates Vector
@brief Do modulo of integral vector and assign

The computation is done in-place.
*/
template<std::size_t size, class Integral> inline
#ifdef DOXYGEN_GENERATING_OUTPUT
Vector<size, Integral>&
#else
typename std::enable_if<std::is_integral<Integral>::value, Vector<size, Integral>&>::type
#endif
operator%=(Vector<size, Integral>& a, Integral b) {
    for(std::size_t i = 0; i != size; ++i)
        a[i] %= b;

    return a;
}

/** @relates Vector
@brief Modulo of integral vector
*/
template<std::size_t size, class Integral> inline
#ifdef DOXYGEN_GENERATING_OUTPUT
Vector<size, Integral>
#else
typename std::enable_if<std::is_integral<Integral>::value, Vector<size, Integral>>::type
#endif
operator%(const Vector<size, Integral>& a, Integral b) {
    Vector<size, Integral> copy(a);
    return copy %= b;
}

/** @relates Vector
@brief Do modulo of two integral vectors and assign

The computation is done in-place.
*/
template<std::size_t size, class Integral> inline
#ifdef DOXYGEN_GENERATING_OUTPUT
Vector<size, Integral>&
#else
typename std::enable_if<std::is_integral<Integral>::value, Vector<size, Integral>&>::type
#endif
operator%=(Vector<size, Integral>& a, const Vector<size, Integral>& b) {
    for(std::size_t i = 0; i != size; ++i)
        a[i] %= b[i];

    return a;
}

/** @relates Vector
@brief Modulo of two integral vectors
*/
template<std::size_t size, class Integral> inline
#ifdef DOXYGEN_GENERATING_OUTPUT
Vector<size, Integral>
#else
typename std::enable_if<std::is_integral<Integral>::value, Vector<size, Integral>>::type
#endif
operator%(const Vector<size, Integral>& a, const Vector<size, Integral>& b) {
    Vector<size, Integral> copy(a);
    return copy %= b;
}

/** @relates Vector
@brief Bitwise NOT of integral vector
*/
template<std::size_t size, class Integral> inline
#ifdef DOXYGEN_GENERATING_OUTPUT
Vector<size, Integral>
#else
typename std::enable_if<std::is_integral<Integral>::value, Vector<size, Integral>>::type
#endif
operator~(const Vector<size, Integral>& vector) {
    Vector<size, Integral> out;

    for(std::size_t i = 0; i != size; ++i)
        out[i] = ~vector[i];

    return out;
}

/** @relates Vector
@brief Do bitwise AND of two integral vectors and assign

The computation is done in-place.
*/
template<std::size_t size, class Integral> inline
#ifdef DOXYGEN_GENERATING_OUTPUT
Vector<size, Integral>&
#else
typename std::enable_if<std::is_integral<Integral>::value, Vector<size, Integral>&>::type
#endif
operator&=(Vector<size, Integral>& a, const Vector<size, Integral>& b) {
    for(std::size_t i = 0; i != size; ++i)
        a[i] &= b[i];

    return a;
}

/** @relates Vector
@brief Bitwise AND of two integral vectors
*/
template<std::size_t size, class Integral> inline
#ifdef DOXYGEN_GENERATING_OUTPUT
Vector<size, Integral>
#else
typename std::enable_if<std::is_integral<Integral>::value, Vector<size, Integral>>::type
#endif
operator&(const Vector<size, Integral>& a, const Vector<size, Integral>& b) {
    Vector<size, Integral> copy(a);
    return copy &= b;
}

/** @relates Vector
@brief Do bitwise OR of two integral vectors and assign

The computation is done in-place.
*/
template<std::size_t size, class Integral> inline
#ifdef DOXYGEN_GENERATING_OUTPUT
Vector<size, Integral>&
#else
typename std::enable_if<std::is_integral<Integral>::value, Vector<size, Integral>&>::type
#endif
operator|=(Vector<size, Integral>& a, const Vector<size, Integral>& b) {
    for(std::size_t i = 0; i != size; ++i)
        a[i] |= b[i];

    return a;
}

/** @relates Vector
@brief Bitwise OR of two integral vectors
*/
template<std::size_t size, class Integral> inline
#ifdef DOXYGEN_GENERATING_OUTPUT
Vector<size, Integral>
#else
typename std::enable_if<std::is_integral<Integral>::value, Vector<size, Integral>>::type
#endif
operator|(const Vector<size, Integral>& a, const Vector<size, Integral>& b) {
    Vector<size, Integral> copy(a);
    return copy |= b;
}

/** @relates Vector
@brief Do bitwise XOR of two integral vectors and assign

The computation is done in-place.
*/
template<std::size_t size, class Integral> inline
#ifdef DOXYGEN_GENERATING_OUTPUT
Vector<size, Integral>&
#else
typename std::enable_if<std::is_integral<Integral>::value, Vector<size, Integral>&>::type
#endif
operator^=(Vector<size, Integral>& a, const Vector<size, Integral>& b) {
    for(std::size_t i = 0; i != size; ++i)
        a[i] ^= b[i];

    return a;
}

/** @relates Vector
@brief Bitwise XOR of two integral vectors
*/
template<std::size_t size, class Integral> inline
#ifdef DOXYGEN_GENERATING_OUTPUT
Vector<size, Integral>
#else
typename std::enable_if<std::is_integral<Integral>::value, Vector<size, Integral>>::type
#endif
operator^(const Vector<size, Integral>& a, const Vector<size, Integral>& b) {
    Vector<size, Integral> copy(a);
    return copy ^= b;
}

/** @relates Vector
@brief Do bitwise left shift of integral vector and assign

The computation is done in-place.
*/
template<std::size_t size, class Integral> inline
#ifdef DOXYGEN_GENERATING_OUTPUT
Vector<size, Integral>&
#else
typename std::enable_if<std::is_integral<Integral>::value, Vector<size, Integral>&>::type
#endif
operator<<=(Vector<size, Integral>& vector,
    #ifdef DOXYGEN_GENERATING_OUTPUT
    Integral
    #else
    typename std::common_type<Integral>::type
    #endif
    shift)
{
    for(std::size_t i = 0; i != size; ++i)
        vector[i] <<= shift;

    return vector;
}

/** @relates Vector
@brief Bitwise left shift of integral vector
*/
template<std::size_t size, class Integral> inline
#ifdef DOXYGEN_GENERATING_OUTPUT
Vector<size, Integral>
#else
typename std::enable_if<std::is_integral<Integral>::value, Vector<size, Integral>>::type
#endif
operator<<(const Vector<size, Integral>& vector,
    #ifdef DOXYGEN_GENERATING_OUTPUT
    Integral
    #else
    typename std::common_type<Integral>::type
    #endif
    shift)
{
    Vector<size, Integral> copy(vector);
    return copy <<= shift;
}

/** @relates Vector
@brief Do bitwise right shift of integral vector and assign

The computation is done in-place.
*/
template<std::size_t size, class Integral> inline
#ifdef DOXYGEN_GENERATING_OUTPUT
Vector<size, Integral>&
#else
typename std::enable_if<std::is_integral<Integral>::value, Vector<size, Integral>&>::type
#endif
operator>>=(Vector<size, Integral>& vector,
    #ifdef DOXYGEN_GENERATING_OUTPUT
    Integral
    #else
    typename std::common_type<Integral>::type
    #endif
    shift) {
    for(std::size_t i = 0; i != size; ++i)
        vector[i] >>= shift;

    return vector;
}

/** @relates Vector
@brief Bitwise left shift of integral vector
*/
template<std::size_t size, class Integral> inline
#ifdef DOXYGEN_GENERATING_OUTPUT
Vector<size, Integral>
#else
typename std::enable_if<std::is_integral<Integral>::value, Vector<size, Integral>>::type
#endif
operator>>(const Vector<size, Integral>& vector,
    #ifdef DOXYGEN_GENERATING_OUTPUT
    Integral
    #else
    typename std::common_type<Integral>::type
    #endif
    shift) {
    Vector<size, Integral> copy(vector);
    return copy >>= shift;
}

/** @relates Vector
@brief Multiply integral vector with floating-point number and assign

Similar to Vector::operator*=(T), except that the multiplication is done in
floating-point. The computation is done in-place.
*/
template<std::size_t size, class Integral, class FloatingPoint> inline
#ifdef DOXYGEN_GENERATING_OUTPUT
Vector<size, Integral>&
#else
typename std::enable_if<std::is_integral<Integral>::value && std::is_floating_point<FloatingPoint>::value, Vector<size, Integral>&>::type
#endif
operator*=(Vector<size, Integral>& vector, FloatingPoint number) {
    for(std::size_t i = 0; i != size; ++i)
        vector[i] *= number;

    return vector;
}

/** @relates Vector
@brief Multiply integral vector with floating-point number

Similar to Vector::operator*(T) const, except that the multiplication is done
in floating-point.
*/
template<std::size_t size, class Integral, class FloatingPoint> inline
#ifdef DOXYGEN_GENERATING_OUTPUT
Vector<size, Integral>
#else
typename std::enable_if<std::is_integral<Integral>::value && std::is_floating_point<FloatingPoint>::value, Vector<size, Integral>>::type
#endif
operator*(const Vector<size, Integral>& vector, FloatingPoint number) {
    Vector<size, Integral> copy(vector);
    return copy *= number;
}

/** @relates Vector
@brief Multiply floating-point number with integral vector

Same as operator*(const Vector<size, Integral>&, FloatingPoint).
*/
template<std::size_t size, class FloatingPoint, class Integral> inline
#ifdef DOXYGEN_GENERATING_OUTPUT
Vector<size, Integral>
#else
typename std::enable_if<std::is_integral<Integral>::value && std::is_floating_point<FloatingPoint>::value, Vector<size, Integral>>::type
#endif
operator*(FloatingPoint number, const Vector<size, Integral>& vector) {
    return vector*number;
}

/** @relates Vector
@brief Divide integral vector with floating-point number and assign

Similar to Vector::operator/=(T), except that the division is done in
floating-point. The computation is done in-place.
*/
template<std::size_t size, class Integral, class FloatingPoint> inline
#ifdef DOXYGEN_GENERATING_OUTPUT
Vector<size, Integral>&
#else
typename std::enable_if<std::is_integral<Integral>::value && std::is_floating_point<FloatingPoint>::value, Vector<size, Integral>&>::type
#endif
operator/=(Vector<size, Integral>& vector, FloatingPoint number) {
    for(std::size_t i = 0; i != size; ++i)
        vector[i] /= number;

    return vector;
}

/** @relates Vector
@brief Divide integral vector with floating-point number

Similar to Vector::operator/(T) const, except that the division is done in
floating-point.
*/
template<std::size_t size, class Integral, class FloatingPoint> inline
#ifdef DOXYGEN_GENERATING_OUTPUT
Vector<size, Integral>
#else
typename std::enable_if<std::is_integral<Integral>::value && std::is_floating_point<FloatingPoint>::value, Vector<size, Integral>>::type
#endif
operator/(const Vector<size, Integral>& vector, FloatingPoint number) {
    Vector<size, Integral> copy(vector);
    return copy /= number;
}

/** @relates Vector
@brief Multiply integral vector with floating-point vector component-wise and assign

Similar to Vector::operator*=(const Vector<size, T>&), except that the
multiplication is done in floating-point. The computation is done in-place.
*/
template<std::size_t size, class Integral, class FloatingPoint> inline
#ifdef DOXYGEN_GENERATING_OUTPUT
Vector<size, Integral>&
#else
typename std::enable_if<std::is_integral<Integral>::value && std::is_floating_point<FloatingPoint>::value, Vector<size, Integral>&>::type
#endif
operator*=(Vector<size, Integral>& a, const Vector<size, FloatingPoint>& b) {
    for(std::size_t i = 0; i != size; ++i)
        a[i] *= b[i];

    return a;
}

/** @relates Vector
@brief Multiply integral vector with floating-point vector component-wise

Similar to Vector::operator*(const Vector<size, T>&) const, except that the
multiplication is done in floating-point. The result is always integral vector,
convert both arguments to the same floating-point type to have floating-point
result.
*/
template<std::size_t size, class Integral, class FloatingPoint> inline
#ifdef DOXYGEN_GENERATING_OUTPUT
Vector<size, Integral>
#else
typename std::enable_if<std::is_integral<Integral>::value && std::is_floating_point<FloatingPoint>::value, Vector<size, Integral>>::type
#endif
operator*(const Vector<size, Integral>& a, const Vector<size, FloatingPoint>& b) {
    Vector<size, Integral> copy(a);
    return copy *= b;
}

/** @relates Vector
@brief Multiply floating-point vector with integral vector component-wise

Same as operator*(const Vector<size, Integral>&, const Vector<size, FloatingPoint>&).
*/
template<std::size_t size, class FloatingPoint, class Integral> inline
#ifdef DOXYGEN_GENERATING_OUTPUT
Vector<size, Integral>
#else
typename std::enable_if<std::is_integral<Integral>::value && std::is_floating_point<FloatingPoint>::value, Vector<size, Integral>>::type
#endif
operator*(const Vector<size, FloatingPoint>& a, const Vector<size, Integral>& b) {
    return b*a;
}

/** @relates Vector
@brief Divide integral vector with floating-point vector component-wise and assign

Similar to Vector::operator/=(const Vector<size, T>&), except that the division
is done in floating-point. The computation is done in-place.
*/
template<std::size_t size, class Integral, class FloatingPoint> inline
#ifdef DOXYGEN_GENERATING_OUTPUT
Vector<size, Integral>&
#else
typename std::enable_if<std::is_integral<Integral>::value && std::is_floating_point<FloatingPoint>::value, Vector<size, Integral>&>::type
#endif
operator/=(Vector<size, Integral>& a, const Vector<size, FloatingPoint>& b) {
    for(std::size_t i = 0; i != size; ++i)
        a[i] /= b[i];

    return a;
}

/** @relates Vector
@brief Divide integral vector with floating-point vector component-wise

Similar to Vector::operator/(const Vector<size, T>&) const, except that the
division is done in floating-point. The result is always integral vector,
convert both arguments to the same floating-point type to have floating-point
result.
*/
template<std::size_t size, class Integral, class FloatingPoint> inline
#ifdef DOXYGEN_GENERATING_OUTPUT
Vector<size, Integral>
#else
typename std::enable_if<std::is_integral<Integral>::value && std::is_floating_point<FloatingPoint>::value, Vector<size, Integral>>::type
#endif
operator/(const Vector<size, Integral>& a, const Vector<size, FloatingPoint>& b) {
    Vector<size, Integral> copy(a);
    return copy /= b;
}

/** @debugoperator{Magnum::Math::Vector} */
template<std::size_t size, class T> Corrade::Utility::Debug operator<<(Corrade::Utility::Debug debug, const Vector<size, T>& value) {
    debug << "Vector(";
    debug.setFlag(Corrade::Utility::Debug::SpaceAfterEachValue, false);
    for(std::size_t i = 0; i != size; ++i) {
        if(i != 0) debug << ", ";
        debug << value[i];
    }
    debug << ")";
    debug.setFlag(Corrade::Utility::Debug::SpaceAfterEachValue, true);
    return debug;
}

/* Explicit instantiation for types used in OpenGL */
#ifndef DOXYGEN_GENERATING_OUTPUT
extern template Corrade::Utility::Debug MAGNUM_EXPORT operator<<(Corrade::Utility::Debug, const Vector<2, Float>&);
extern template Corrade::Utility::Debug MAGNUM_EXPORT operator<<(Corrade::Utility::Debug, const Vector<3, Float>&);
extern template Corrade::Utility::Debug MAGNUM_EXPORT operator<<(Corrade::Utility::Debug, const Vector<4, Float>&);
extern template Corrade::Utility::Debug MAGNUM_EXPORT operator<<(Corrade::Utility::Debug, const Vector<2, Int>&);
extern template Corrade::Utility::Debug MAGNUM_EXPORT operator<<(Corrade::Utility::Debug, const Vector<3, Int>&);
extern template Corrade::Utility::Debug MAGNUM_EXPORT operator<<(Corrade::Utility::Debug, const Vector<4, Int>&);
extern template Corrade::Utility::Debug MAGNUM_EXPORT operator<<(Corrade::Utility::Debug, const Vector<2, UnsignedInt>&);
extern template Corrade::Utility::Debug MAGNUM_EXPORT operator<<(Corrade::Utility::Debug, const Vector<3, UnsignedInt>&);
extern template Corrade::Utility::Debug MAGNUM_EXPORT operator<<(Corrade::Utility::Debug, const Vector<4, UnsignedInt>&);
#ifndef MAGNUM_TARGET_GLES
extern template Corrade::Utility::Debug MAGNUM_EXPORT operator<<(Corrade::Utility::Debug, const Vector<2, Double>&);
extern template Corrade::Utility::Debug MAGNUM_EXPORT operator<<(Corrade::Utility::Debug, const Vector<3, Double>&);
extern template Corrade::Utility::Debug MAGNUM_EXPORT operator<<(Corrade::Utility::Debug, const Vector<4, Double>&);
#endif
#endif

#ifndef DOXYGEN_GENERATING_OUTPUT
#define MAGNUM_VECTOR_SUBCLASS_IMPLEMENTATION(size, Type)                   \
    constexpr static Type<T>& from(T* data) {                               \
        return *reinterpret_cast<Type<T>*>(data);                           \
    }                                                                       \
    constexpr static const Type<T>& from(const T* data) {                   \
        return *reinterpret_cast<const Type<T>*>(data);                     \
    }                                                                       \
                                                                            \
    Type<T>& operator=(const Type<T>& other) {                              \
        Math::Vector<size, T>::operator=(other);                            \
        return *this;                                                       \
    }                                                                       \
                                                                            \
    Type<T> operator-() const {                                             \
        return Math::Vector<size, T>::operator-();                          \
    }                                                                       \
    Type<T>& operator+=(const Math::Vector<size, T>& other) {               \
        Math::Vector<size, T>::operator+=(other);                           \
        return *this;                                                       \
    }                                                                       \
    Type<T> operator+(const Math::Vector<size, T>& other) const {           \
        return Math::Vector<size, T>::operator+(other);                     \
    }                                                                       \
    Type<T>& operator-=(const Math::Vector<size, T>& other) {               \
        Math::Vector<size, T>::operator-=(other);                           \
        return *this;                                                       \
    }                                                                       \
    Type<T> operator-(const Math::Vector<size, T>& other) const {           \
        return Math::Vector<size, T>::operator-(other);                     \
    }                                                                       \
    Type<T>& operator*=(T number) {                                         \
        Math::Vector<size, T>::operator*=(number);                          \
        return *this;                                                       \
    }                                                                       \
    Type<T> operator*(T number) const {                                     \
        return Math::Vector<size, T>::operator*(number);                    \
    }                                                                       \
    Type<T>& operator/=(T number) {                                         \
        Math::Vector<size, T>::operator/=(number);                          \
        return *this;                                                       \
    }                                                                       \
    Type<T> operator/(T number) const {                                     \
        return Math::Vector<size, T>::operator/(number);                    \
    }                                                                       \
    Type<T>& operator*=(const Math::Vector<size, T>& other) {               \
        Math::Vector<size, T>::operator*=(other);                           \
        return *this;                                                       \
    }                                                                       \
    Type<T> operator*(const Math::Vector<size, T>& other) const {           \
        return Math::Vector<size, T>::operator*(other);                     \
    }                                                                       \
    Type<T>& operator/=(const Math::Vector<size, T>& other) {               \
        Math::Vector<size, T>::operator/=(other);                           \
        return *this;                                                       \
    }                                                                       \
    Type<T> operator/(const Math::Vector<size, T>& other) const {           \
        return Math::Vector<size, T>::operator/(other);                     \
    }                                                                       \
                                                                            \
    Type<T> normalized() const {                                            \
        return Math::Vector<size, T>::normalized();                         \
    }                                                                       \
    Type<T> resized(T length) const {                                       \
        return Math::Vector<size, T>::resized(length);                      \
    }                                                                       \
    Type<T> projected(const Math::Vector<size, T>& other) const {           \
        return Math::Vector<size, T>::projected(other);                     \
    }                                                                       \
    Type<T> projectedOntoNormalized(const Math::Vector<size, T>& other) const { \
        return Math::Vector<size, T>::projectedOntoNormalized(other);       \
    }

#define MAGNUM_VECTORn_OPERATOR_IMPLEMENTATION(size, Type)                  \
    template<class T> inline Type<T> operator*(typename std::common_type<T>::type number, const Type<T>& vector) { \
        return number*static_cast<const Math::Vector<size, T>&>(vector);    \
    }                                                                       \
    template<class T> inline Type<T> operator/(typename std::common_type<T>::type number, const Type<T>& vector) { \
        return number/static_cast<const Math::Vector<size, T>&>(vector);    \
    }                                                                       \
                                                                            \
    template<class Integral> inline typename std::enable_if<std::is_integral<Integral>::value, Type<Integral>&>::type operator%=(Type<Integral>& a, Integral b) { \
        static_cast<Math::Vector<size, Integral>&>(a) %= b;                 \
        return a;                                                           \
    }                                                                       \
    template<class Integral> inline typename std::enable_if<std::is_integral<Integral>::value, Type<Integral>>::type operator%(const Type<Integral>& a, Integral b) { \
        return static_cast<const Math::Vector<size, Integral>&>(a) % b;     \
    }                                                                       \
    template<class Integral> inline typename std::enable_if<std::is_integral<Integral>::value, Type<Integral>&>::type operator%=(Type<Integral>& a, const Math::Vector<size, Integral>& b) { \
        static_cast<Math::Vector<size, Integral>&>(a) %= b;                 \
        return a;                                                           \
    }                                                                       \
    template<class Integral> inline typename std::enable_if<std::is_integral<Integral>::value, Type<Integral>>::type operator%(const Type<Integral>& a, const Math::Vector<size, Integral>& b) { \
        return static_cast<const Math::Vector<size, Integral>&>(a) % b;     \
    }                                                                       \
                                                                            \
    template<class Integral> inline typename std::enable_if<std::is_integral<Integral>::value, Type<Integral>>::type operator~(const Type<Integral>& vector) { \
        return ~static_cast<const Math::Vector<size, Integral>&>(vector);   \
    }                                                                       \
    template<class Integral> inline typename std::enable_if<std::is_integral<Integral>::value, Type<Integral>&>::type operator&=(Type<Integral>& a, const Math::Vector<size, Integral>& b) { \
        static_cast<Math::Vector<size, Integral>&>(a) &= b;                 \
        return a;                                                           \
    }                                                                       \
    template<class Integral> inline typename std::enable_if<std::is_integral<Integral>::value, Type<Integral>>::type operator&(const Type<Integral>& a, const Math::Vector<size, Integral>& b) { \
        return static_cast<const Math::Vector<size, Integral>&>(a) & b;     \
    }                                                                       \
    template<class Integral> inline typename std::enable_if<std::is_integral<Integral>::value, Type<Integral>&>::type operator|=(Type<Integral>& a, const Math::Vector<size, Integral>& b) { \
        static_cast<Math::Vector<size, Integral>&>(a) |= b;                 \
        return a;                                                           \
    }                                                                       \
    template<class Integral> inline typename std::enable_if<std::is_integral<Integral>::value, Type<Integral>>::type operator|(const Type<Integral>& a, const Math::Vector<size, Integral>& b) { \
        return static_cast<const Math::Vector<size, Integral>&>(a) | b;     \
    }                                                                       \
    template<class Integral> inline typename std::enable_if<std::is_integral<Integral>::value, Type<Integral>&>::type operator^=(Type<Integral>& a, const Math::Vector<size, Integral>& b) { \
        static_cast<Math::Vector<size, Integral>&>(a) ^= b;                 \
        return a;                                                           \
    }                                                                       \
    template<class Integral> inline typename std::enable_if<std::is_integral<Integral>::value, Type<Integral>>::type operator^(const Type<Integral>& a, const Math::Vector<size, Integral>& b) { \
        return static_cast<const Math::Vector<size, Integral>&>(a) ^ b;     \
    }                                                                       \
    template<class Integral> inline typename std::enable_if<std::is_integral<Integral>::value, Type<Integral>&>::type operator<<=(Type<Integral>& vector, typename std::common_type<Integral>::type shift) { \
        static_cast<Math::Vector<size, Integral>&>(vector) <<= shift;       \
        return vector;                                                      \
    }                                                                       \
    template<class Integral> inline typename std::enable_if<std::is_integral<Integral>::value, Type<Integral>>::type operator<<(const Type<Integral>& vector, typename std::common_type<Integral>::type shift) { \
        return static_cast<const Math::Vector<size, Integral>&>(vector) << shift; \
    }                                                                       \
    template<class Integral> inline typename std::enable_if<std::is_integral<Integral>::value, Type<Integral>&>::type operator>>=(Type<Integral>& vector, typename std::common_type<Integral>::type shift) { \
        static_cast<Math::Vector<size, Integral>&>(vector) >>= shift;       \
        return vector;                                                      \
    }                                                                       \
    template<class Integral> inline typename std::enable_if<std::is_integral<Integral>::value, Type<Integral>>::type operator>>(const Type<Integral>& vector, typename std::common_type<Integral>::type shift) { \
        return static_cast<const Math::Vector<size, Integral>&>(vector) >> shift; \
    }                                                                       \
    template<class Integral, class FloatingPoint> inline typename std::enable_if<std::is_integral<Integral>::value && std::is_floating_point<FloatingPoint>::value, Type<Integral>&>::type operator*=(Type<Integral>& vector, FloatingPoint number) { \
        static_cast<Math::Vector<size, Integral>&>(vector) *= number;       \
        return vector;                                                      \
    }                                                                       \
    template<class Integral, class FloatingPoint> inline typename std::enable_if<std::is_integral<Integral>::value && std::is_floating_point<FloatingPoint>::value, Type<Integral>>::type operator*(const Type<Integral>& vector, FloatingPoint number) { \
        return static_cast<const Math::Vector<size, Integral>&>(vector)*number; \
    }                                                                       \
    template<class FloatingPoint, class Integral> inline typename std::enable_if<std::is_integral<Integral>::value && std::is_floating_point<FloatingPoint>::value, Type<Integral>>::type operator*(FloatingPoint number, const Type<Integral>& vector) { \
        return number*static_cast<const Math::Vector<size, Integral>&>(vector); \
    }                                                                       \
    template<class Integral, class FloatingPoint> inline typename std::enable_if<std::is_integral<Integral>::value && std::is_floating_point<FloatingPoint>::value, Type<Integral>&>::type operator/=(Type<Integral>& vector, FloatingPoint number) { \
        static_cast<Math::Vector<size, Integral>&>(vector) /= number;       \
        return vector;                                                      \
    }                                                                       \
    template<class Integral, class FloatingPoint> inline typename std::enable_if<std::is_integral<Integral>::value && std::is_floating_point<FloatingPoint>::value, Type<Integral>>::type operator/(const Type<Integral>& vector, FloatingPoint number) { \
        return static_cast<const Math::Vector<size, Integral>&>(vector)/number; \
    }                                                                       \
                                                                            \
    template<class Integral, class FloatingPoint> inline typename std::enable_if<std::is_integral<Integral>::value && std::is_floating_point<FloatingPoint>::value, Type<Integral>&>::type operator*=(Type<Integral>& a, const Math::Vector<size, FloatingPoint>& b) { \
        static_cast<Math::Vector<size, Integral>&>(a) *= b;                 \
        return a;                                                           \
    }                                                                       \
    template<class Integral, class FloatingPoint> inline typename std::enable_if<std::is_integral<Integral>::value && std::is_floating_point<FloatingPoint>::value, Type<Integral>>::type operator*(const Type<Integral>& a, const Math::Vector<size, FloatingPoint>& b) { \
        return static_cast<const Math::Vector<size, Integral>&>(a)*b;       \
    }                                                                       \
    template<class FloatingPoint, class Integral> inline typename std::enable_if<std::is_integral<Integral>::value && std::is_floating_point<FloatingPoint>::value, Type<Integral>>::type operator*(const Math::Vector<size, FloatingPoint>& a, const Type<Integral>& b) { \
        return a*static_cast<const Math::Vector<size, Integral>&>(b);       \
    }                                                                       \
    template<class Integral, class FloatingPoint> inline typename std::enable_if<std::is_integral<Integral>::value && std::is_floating_point<FloatingPoint>::value, Type<Integral>&>::type operator/=(Type<Integral>& a, const Math::Vector<size, FloatingPoint>& b) { \
        static_cast<Math::Vector<size, Integral>&>(a) /= b;                 \
        return a;                                                           \
    }                                                                       \
    template<class Integral, class FloatingPoint> inline typename std::enable_if<std::is_integral<Integral>::value && std::is_floating_point<FloatingPoint>::value, Type<Integral>>::type operator/(const Type<Integral>& a, const Math::Vector<size, FloatingPoint>& b) { \
        return static_cast<const Math::Vector<size, Integral>&>(a)/b;       \
    }
#endif

template<std::size_t size, class T> inline Rad<T> Vector<size, T>::angle(const Vector<size, T>& normalizedA, const Vector<size, T>& normalizedB) {
    CORRADE_ASSERT(normalizedA.isNormalized() && normalizedB.isNormalized(),
        "Math::Vector::angle(): vectors must be normalized", Rad<T>(std::numeric_limits<T>::quiet_NaN()));
    return Rad<T>(std::acos(dot(normalizedA, normalizedB)));
}

template<std::size_t size, class T> inline BoolVector<size> Vector<size, T>::operator<(const Vector<size, T>& other) const {
    BoolVector<size> out;

    for(std::size_t i = 0; i != size; ++i)
        out.set(i, _data[i] < other._data[i]);

    return out;
}

template<std::size_t size, class T> inline BoolVector<size> Vector<size, T>::operator<=(const Vector<size, T>& other) const {
    BoolVector<size> out;

    for(std::size_t i = 0; i != size; ++i)
        out.set(i, _data[i] <= other._data[i]);

    return out;
}

template<std::size_t size, class T> inline BoolVector<size> Vector<size, T>::operator>=(const Vector<size, T>& other) const {
    BoolVector<size> out;

    for(std::size_t i = 0; i != size; ++i)
        out.set(i, _data[i] >= other._data[i]);

    return out;
}

template<std::size_t size, class T> inline BoolVector<size> Vector<size, T>::operator>(const Vector<size, T>& other) const {
    BoolVector<size> out;

    for(std::size_t i = 0; i != size; ++i)
        out.set(i, _data[i] > other._data[i]);

    return out;
}

template<std::size_t size, class T> inline Vector<size, T> Vector<size, T>::operator-() const {
    Vector<size, T> out;

    for(std::size_t i = 0; i != size; ++i)
        out._data[i] = -_data[i];

    return out;
}

template<std::size_t size, class T> inline Vector<size, T> Vector<size, T>::projectedOntoNormalized(const Vector<size, T>& line) const {
    CORRADE_ASSERT(line.isNormalized(), "Math::Vector::projectedOntoNormalized(): line must be normalized",
        (Vector<size, T>(std::numeric_limits<T>::quiet_NaN())));
    return line*dot(*this, line);
}

template<std::size_t size, class T> inline T Vector<size, T>::sum() const {
    T out(_data[0]);

    for(std::size_t i = 1; i != size; ++i)
        out += _data[i];

    return out;
}

template<std::size_t size, class T> inline T Vector<size, T>::product() const {
    T out(_data[0]);

    for(std::size_t i = 1; i != size; ++i)
        out *= _data[i];

    return out;
}

template<std::size_t size, class T> inline T Vector<size, T>::min() const {
    T out(_data[0]);

    for(std::size_t i = 1; i != size; ++i)
        out = std::min(out, _data[i]);

    return out;
}

template<std::size_t size, class T> inline T Vector<size, T>::max() const {
    T out(_data[0]);

    for(std::size_t i = 1; i != size; ++i)
        out = std::max(out, _data[i]);

    return out;
}

}}

namespace Corrade { namespace Utility {

/** @configurationvalue{Magnum::Math::RectangularMatrix} */
template<std::size_t size, class T> struct ConfigurationValue<Magnum::Math::Vector<size, T>> {
    ConfigurationValue() = delete;

    /** @brief Writes elements separated with spaces */
    static std::string toString(const Magnum::Math::Vector<size, T>& value, ConfigurationValueFlags flags) {
        std::string output;

        for(std::size_t i = 0; i != size; ++i) {
            if(!output.empty()) output += ' ';
            output += ConfigurationValue<T>::toString(value[i], flags);
        }

        return output;
    }

    /** @brief Reads elements separated with whitespace */
    static Magnum::Math::Vector<size, T> fromString(const std::string& stringValue, ConfigurationValueFlags flags) {
        Magnum::Math::Vector<size, T> result;

        std::size_t oldpos = 0, pos = std::string::npos, i = 0;
        do {
            pos = stringValue.find(' ', oldpos);
            std::string part = stringValue.substr(oldpos, pos-oldpos);

            if(!part.empty()) {
                result[i] = ConfigurationValue<T>::fromString(part, flags);
                ++i;
            }

            oldpos = pos+1;
        } while(pos != std::string::npos);

        return result;
    }
};

#ifndef DOXYGEN_GENERATING_OUTPUT
/* Vectors */
extern template struct MAGNUM_EXPORT ConfigurationValue<Magnum::Math::Vector<2, Magnum::Float>>;
extern template struct MAGNUM_EXPORT ConfigurationValue<Magnum::Math::Vector<3, Magnum::Float>>;
extern template struct MAGNUM_EXPORT ConfigurationValue<Magnum::Math::Vector<4, Magnum::Float>>;
extern template struct MAGNUM_EXPORT ConfigurationValue<Magnum::Math::Vector<2, Magnum::Int>>;
extern template struct MAGNUM_EXPORT ConfigurationValue<Magnum::Math::Vector<3, Magnum::Int>>;
extern template struct MAGNUM_EXPORT ConfigurationValue<Magnum::Math::Vector<4, Magnum::Int>>;
extern template struct MAGNUM_EXPORT ConfigurationValue<Magnum::Math::Vector<2, Magnum::UnsignedInt>>;
extern template struct MAGNUM_EXPORT ConfigurationValue<Magnum::Math::Vector<3, Magnum::UnsignedInt>>;
extern template struct MAGNUM_EXPORT ConfigurationValue<Magnum::Math::Vector<4, Magnum::UnsignedInt>>;
#ifndef MAGNUM_TARGET_GLES
extern template struct MAGNUM_EXPORT ConfigurationValue<Magnum::Math::Vector<2, Magnum::Double>>;
extern template struct MAGNUM_EXPORT ConfigurationValue<Magnum::Math::Vector<3, Magnum::Double>>;
extern template struct MAGNUM_EXPORT ConfigurationValue<Magnum::Math::Vector<4, Magnum::Double>>;
#endif
#endif

}}

#endif<|MERGE_RESOLUTION|>--- conflicted
+++ resolved
@@ -550,16 +550,12 @@
 
     private:
         /* Implementation for Vector<size, T>::Vector(const Vector<size, U>&) */
-<<<<<<< HEAD
-        template<class U, std::size_t ...sequence> constexpr explicit Vector(Implementation::Sequence<sequence...>, const Vector<sizeof...(sequence), U>& vector):
+        template<class U, std::size_t ...sequence> constexpr explicit Vector(Implementation::Sequence<sequence...>, const Vector<size, U>& vector):
             #ifndef CORRADE_MSVC2013_COMPATIBILITY
             _data{T(vector._data[sequence])...} {}
             #else
             _data({T(vector._data[sequence])...}) {}
             #endif
-=======
-        template<class U, std::size_t ...sequence> constexpr explicit Vector(Implementation::Sequence<sequence...>, const Vector<size, U>& vector): _data{T(vector._data[sequence])...} {}
->>>>>>> 25c8c87c
 
         /* Implementation for Vector<size, T>::Vector(U) */
         template<std::size_t ...sequence> constexpr explicit Vector(Implementation::Sequence<sequence...>, T value):
