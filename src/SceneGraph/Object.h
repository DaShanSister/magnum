--- conflicted
+++ resolved
@@ -288,7 +288,6 @@
     #endif
 
     private:
-<<<<<<< HEAD
         /* GCC 4.4 doesn't support lambda functions */
         #ifndef DOXYGEN_GENERATING_OUTPUT
         struct DirtyCheck {
@@ -296,9 +295,6 @@
         };
         #endif
 
-        Object<Transformation>* sceneObject() override;
-        const Object<Transformation>* sceneObject() const override;
-=======
         Object<Transformation>* doScene() override final;
         const Object<Transformation>* doScene() const override final;
 
@@ -308,7 +304,6 @@
         MatrixType MAGNUM_SCENEGRAPH_LOCAL doAbsoluteTransformationMatrix() const override final {
             return absoluteTransformationMatrix();
         }
->>>>>>> b9a72bd3
 
         std::vector<MatrixType> doTransformationMatrices(const std::vector<AbstractObject<Transformation::Dimensions, typename Transformation::Type>*>& objects, const MatrixType& initialTransformationMatrix) const override final;
 
