--- conflicted
+++ resolved
@@ -63,11 +63,7 @@
     friend class AbstractBasicGroupedFeature<dimensions, Feature, T>;
 
     public:
-<<<<<<< HEAD
-        explicit FeatureGroup();
-=======
-        explicit BasicFeatureGroup() = default;
->>>>>>> c3de32e5
+        explicit BasicFeatureGroup();
 
         /**
          * @brief Destructor
@@ -111,7 +107,7 @@
         BasicFeatureGroup<dimensions, Feature, T>* remove(Feature* feature);
 };
 
-template<UnsignedInt dimensions, class Feature, class T> inline FeatureGroup<dimensions, Feature, T>::FeatureGroup() = default;
+template<UnsignedInt dimensions, class Feature, class T> inline BasicFeatureGroup<dimensions, Feature, T>::BasicFeatureGroup() = default;
 
 #ifndef CORRADE_GCC46_COMPATIBILITY
 /**
@@ -135,14 +131,9 @@
 template<class Feature> using FeatureGroup3D = BasicFeatureGroup<3, Feature, Float>;
 #endif
 
-<<<<<<< HEAD
-template<UnsignedInt dimensions, class Feature, class T> FeatureGroup<dimensions, Feature, T>::~FeatureGroup() {
+template<UnsignedInt dimensions, class Feature, class T> BasicFeatureGroup<dimensions, Feature, T>::~BasicFeatureGroup() {
     for(auto it = this->features.begin(); it != this->features.end(); ++it)
         static_cast<Feature*>(*it)->_group = nullptr;
-=======
-template<UnsignedInt dimensions, class Feature, class T> BasicFeatureGroup<dimensions, Feature, T>::~BasicFeatureGroup() {
-    for(auto i: this->features) static_cast<Feature*>(i)->_group = nullptr;
->>>>>>> c3de32e5
 }
 
 template<UnsignedInt dimensions, class Feature, class T> BasicFeatureGroup<dimensions, Feature, T>* BasicFeatureGroup<dimensions, Feature, T>::add(Feature* feature) {
