/*
    This file is part of Magnum.

    Copyright © 2010, 2011, 2012, 2013, 2014, 2015
              Vladimír Vondruš <mosra@centrum.cz>

    Permission is hereby granted, free of charge, to any person obtaining a
    copy of this software and associated documentation files (the "Software"),
    to deal in the Software without restriction, including without limitation
    the rights to use, copy, modify, merge, publish, distribute, sublicense,
    and/or sell copies of the Software, and to permit persons to whom the
    Software is furnished to do so, subject to the following conditions:

    The above copyright notice and this permission notice shall be included
    in all copies or substantial portions of the Software.

    THE SOFTWARE IS PROVIDED "AS IS", WITHOUT WARRANTY OF ANY KIND, EXPRESS OR
    IMPLIED, INCLUDING BUT NOT LIMITED TO THE WARRANTIES OF MERCHANTABILITY,
    FITNESS FOR A PARTICULAR PURPOSE AND NONINFRINGEMENT. IN NO EVENT SHALL
    THE AUTHORS OR COPYRIGHT HOLDERS BE LIABLE FOR ANY CLAIM, DAMAGES OR OTHER
    LIABILITY, WHETHER IN AN ACTION OF CONTRACT, TORT OR OTHERWISE, ARISING
    FROM, OUT OF OR IN CONNECTION WITH THE SOFTWARE OR THE USE OR OTHER
    DEALINGS IN THE SOFTWARE.
*/

#include <Corrade/TestSuite/Tester.h>

#include "Magnum/Math/Geometry/Intersection.h"

namespace Magnum { namespace Math { namespace Geometry { namespace Test {

struct IntersectionTest: Corrade::TestSuite::Tester {
    explicit IntersectionTest();

    void planeLine();
    void lineLine();
};

typedef Math::Vector2<Float> Vector2;
typedef Math::Vector3<Float> Vector3;
typedef Math::Constants<Float> Constants;

IntersectionTest::IntersectionTest() {
    addTests<IntersectionTest>({&IntersectionTest::planeLine,
              &IntersectionTest::lineLine});
}

void IntersectionTest::planeLine() {
    const Vector3 planePosition(-1.0f, 1.0f, 0.5f);
    const Vector3 planeNormal(0.0f, 0.0f, 1.0f);

    /* Inside line segment */
    CORRADE_COMPARE(Intersection::planeLine(planePosition, planeNormal,
        Vector3{0.0f, 0.0f, -1.0f}, Vector3{0.0f, 0.0f, 2.0f}), 0.75f);

    /* Outside line segment */
    CORRADE_COMPARE(Intersection::planeLine(planePosition, planeNormal,
        Vector3{0.0f, 0.0f, 1.0f}, Vector3{0.0f, 0.0f, 1.0f}), -0.5f);

    /* Line lies on the plane */
    CORRADE_COMPARE(Intersection::planeLine(planePosition, planeNormal,
<<<<<<< HEAD
        Vector3{1.0f, 0.5f, 0.5f}, Vector3{-1.0f, 0.5f, 0.0f}), std::numeric_limits<Float>::quiet_NaN());

    /* Line is parallel to the plane */
    CORRADE_COMPARE(Intersection::planeLine(planePosition, planeNormal,
        Vector3{1.0f, 0.0f, 1.0f}, Vector3{-1.0f, 0.0f, 0.0f}), -std::numeric_limits<Float>::infinity());
=======
        {1.0f, 0.5f, 0.5f}, {-1.0f, 0.5f, 0.0f}), Constants::nan());

    /* Line is parallel to the plane */
    CORRADE_COMPARE(Intersection::planeLine(planePosition, planeNormal,
        {1.0f, 0.0f, 1.0f}, {-1.0f, 0.0f, 0.0f}), -Constants::inf());
>>>>>>> 7d6de4ad
}

void IntersectionTest::lineLine() {
    const Vector2 p(-1.0f, -1.0f);
    const Vector2 r(1.0, 2.0f);

    /* Inside both line segments */
    CORRADE_COMPARE(Intersection::lineSegmentLineSegment(p, r,
        Vector2{0.0f, 0.0f}, Vector2{-1.0f, 0.0f}), std::make_pair(0.5f, 0.5f));
    CORRADE_COMPARE(Intersection::lineSegmentLine(p, r,
        Vector2{0.0f, 0.0f}, Vector2{-1.0f, 0.0f}), 0.5);

    /* Outside both line segments */
    CORRADE_COMPARE(Intersection::lineSegmentLineSegment(p, r,
        Vector2{0.0f, -2.0f}, Vector2{-1.0f, 0.0f}), std::make_pair(-0.5f, 1.5f));
    CORRADE_COMPARE(Intersection::lineSegmentLine(p, r,
        Vector2{0.0f, -2.0f}, Vector2{-1.0f, 0.0f}), -0.5f);

    /* Collinear lines */
    const auto tu = Intersection::lineSegmentLineSegment(p, r,
<<<<<<< HEAD
        Vector2{0.0f, 1.0f}, Vector2{-1.0f, -2.0f});
    CORRADE_COMPARE(tu.first, -std::numeric_limits<Float>::quiet_NaN());
    CORRADE_COMPARE(tu.second, -std::numeric_limits<Float>::quiet_NaN());
    CORRADE_COMPARE(Intersection::lineSegmentLine(p, r,
        Vector2{0.0f, 1.0f}, Vector2{-1.0f, -2.0f}), -std::numeric_limits<Float>::quiet_NaN());

    /* Parallel lines */
    CORRADE_COMPARE(Intersection::lineSegmentLineSegment(p, r,
        Vector2{0.0f, 0.0f}, Vector2{1.0f, 2.0f}), std::make_pair(std::numeric_limits<Float>::infinity(),
                                                                  std::numeric_limits<Float>::infinity()));
    CORRADE_COMPARE(Intersection::lineSegmentLine(p, r,
        Vector2{0.0f, 0.0f}, Vector2{1.0f, 2.0f}), std::numeric_limits<Float>::infinity());
=======
        {0.0f, 1.0f}, {-1.0f, -2.0f});
    CORRADE_COMPARE(tu.first, -Constants::nan());
    CORRADE_COMPARE(tu.second, -Constants::nan());
    CORRADE_COMPARE(Intersection::lineSegmentLine(p, r,
        {0.0f, 1.0f}, {-1.0f, -2.0f}), -Constants::nan());

    /* Parallel lines */
    CORRADE_COMPARE(Intersection::lineSegmentLineSegment(p, r,
        {0.0f, 0.0f}, {1.0f, 2.0f}), std::make_pair(Constants::inf(), Constants::inf()));
    CORRADE_COMPARE(Intersection::lineSegmentLine(p, r,
        {0.0f, 0.0f}, {1.0f, 2.0f}), Constants::inf());
>>>>>>> 7d6de4ad
}

}}}}

CORRADE_TEST_MAIN(Magnum::Math::Geometry::Test::IntersectionTest)<|MERGE_RESOLUTION|>--- conflicted
+++ resolved
@@ -59,19 +59,11 @@
 
     /* Line lies on the plane */
     CORRADE_COMPARE(Intersection::planeLine(planePosition, planeNormal,
-<<<<<<< HEAD
-        Vector3{1.0f, 0.5f, 0.5f}, Vector3{-1.0f, 0.5f, 0.0f}), std::numeric_limits<Float>::quiet_NaN());
+        Vector3{1.0f, 0.5f, 0.5f}, Vector3{-1.0f, 0.5f, 0.0f}), Constants::nan());
 
     /* Line is parallel to the plane */
     CORRADE_COMPARE(Intersection::planeLine(planePosition, planeNormal,
-        Vector3{1.0f, 0.0f, 1.0f}, Vector3{-1.0f, 0.0f, 0.0f}), -std::numeric_limits<Float>::infinity());
-=======
-        {1.0f, 0.5f, 0.5f}, {-1.0f, 0.5f, 0.0f}), Constants::nan());
-
-    /* Line is parallel to the plane */
-    CORRADE_COMPARE(Intersection::planeLine(planePosition, planeNormal,
-        {1.0f, 0.0f, 1.0f}, {-1.0f, 0.0f, 0.0f}), -Constants::inf());
->>>>>>> 7d6de4ad
+        Vector3{1.0f, 0.0f, 1.0f}, Vector3{-1.0f, 0.0f, 0.0f}), -Constants::inf());
 }
 
 void IntersectionTest::lineLine() {
@@ -92,32 +84,17 @@
 
     /* Collinear lines */
     const auto tu = Intersection::lineSegmentLineSegment(p, r,
-<<<<<<< HEAD
         Vector2{0.0f, 1.0f}, Vector2{-1.0f, -2.0f});
-    CORRADE_COMPARE(tu.first, -std::numeric_limits<Float>::quiet_NaN());
-    CORRADE_COMPARE(tu.second, -std::numeric_limits<Float>::quiet_NaN());
+    CORRADE_COMPARE(tu.first, -Constants::nan());
+    CORRADE_COMPARE(tu.second, -Constants::nan());
     CORRADE_COMPARE(Intersection::lineSegmentLine(p, r,
-        Vector2{0.0f, 1.0f}, Vector2{-1.0f, -2.0f}), -std::numeric_limits<Float>::quiet_NaN());
+        Vector2{0.0f, 1.0f}, Vector2{-1.0f, -2.0f}), -Constants::nan());
 
     /* Parallel lines */
     CORRADE_COMPARE(Intersection::lineSegmentLineSegment(p, r,
-        Vector2{0.0f, 0.0f}, Vector2{1.0f, 2.0f}), std::make_pair(std::numeric_limits<Float>::infinity(),
-                                                                  std::numeric_limits<Float>::infinity()));
+        Vector2{0.0f, 0.0f}, Vector2{1.0f, 2.0f}), std::make_pair(Constants::inf(), Constants::inf()));
     CORRADE_COMPARE(Intersection::lineSegmentLine(p, r,
-        Vector2{0.0f, 0.0f}, Vector2{1.0f, 2.0f}), std::numeric_limits<Float>::infinity());
-=======
-        {0.0f, 1.0f}, {-1.0f, -2.0f});
-    CORRADE_COMPARE(tu.first, -Constants::nan());
-    CORRADE_COMPARE(tu.second, -Constants::nan());
-    CORRADE_COMPARE(Intersection::lineSegmentLine(p, r,
-        {0.0f, 1.0f}, {-1.0f, -2.0f}), -Constants::nan());
-
-    /* Parallel lines */
-    CORRADE_COMPARE(Intersection::lineSegmentLineSegment(p, r,
-        {0.0f, 0.0f}, {1.0f, 2.0f}), std::make_pair(Constants::inf(), Constants::inf()));
-    CORRADE_COMPARE(Intersection::lineSegmentLine(p, r,
-        {0.0f, 0.0f}, {1.0f, 2.0f}), Constants::inf());
->>>>>>> 7d6de4ad
+        Vector2{0.0f, 0.0f}, Vector2{1.0f, 2.0f}), Constants::inf());
 }
 
 }}}}
